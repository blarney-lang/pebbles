-- Simple coalescing unit connecting SIMT lanes to DRAM

module Pebbles.Memory.CoalescingUnit 
  ( makeCoalescingUnit
  ) where

-- SoC parameters
#include <SoC.h>

-- Blarney imports
import Blarney
import Blarney.Queue
import Blarney.Stream
import Blarney.SourceSink
import qualified Blarney.Vector as V

-- Pebbles imports
import Pebbles.Util.List
import Pebbles.Memory.Interface
import Pebbles.Memory.Alignment
import Pebbles.SoC.DRAM.Interface

-- Haskell imports
import Data.List
import Data.Proxy
import Control.Monad (forM_)

-- Types
-- =====

-- | DRAM request ids from the coalescing unit are unused
type DRAMReqId = ()

-- | Info for inflight DRAM requests (internal to this module)
data CoalescingInfo t_id =
  CoalescingInfo {
    -- | Use the SameBlock stategy?  (Otherwise, use SameAddress strategy)
    coalInfoUseSameBlock :: Bit 1
    -- | Coalescing mask (lanes participating in coalesced access)
  , coalInfoMask :: Bit SIMTLanes
    -- | Request id for each lane
  , coalInfoReqIds :: V.Vec SIMTLanes t_id
    -- | Mode for SameBlock strategy
  , coalInfoSameBlockMode :: Bit 2
    -- | Is unsigned load?
  , coalInfoIsUnsigned :: Bit 1
    -- | Access width
  , coalInfoAccessWidth :: AccessWidth
    -- | Lower bits of address
  , coalInfoAddr :: Bit DRAMBeatLogBytes
    -- | Burst length
  , coalInfoBurstLen :: DRAMBurst
  } deriving (Generic, Bits)

-- Implementation
-- ==============

-- | The coalescing unit takes memory requests from multiple SIMT
-- lanes and coalesces them where possible into a single DRAM request
-- using two strategies: (1) SameBlock: multiple accesses to the same
-- DRAM block, where the lower bits of each address equal the SIMT
-- lane id, are satisfied by a single DRAM burst; (2) SameAddress:
-- mutliple accesses to the same address are satisifed by a single
-- DRAM access. The second strategy (which always makes progress)
-- is used if the first fails.  We employ a seven stage pipeline:
--
--   0. Consume requests and feed pipeline
--   1. Pick one SIMT lane as a leader 
--   2. Determine the leader's request with a mux
--   3. Evaluate coalescing strategies
--   4. Choose coalescing strategy and feed back unsatisifed reqs to stage 1
--   5. Issue DRAM requests
--   6. Consume DRAM responses and issue load responses
--
-- Notes:
--   * The number of SIMT lanes is assumed to be equal to the
--     number of half-words in a DRAM Beat.
--   * We assume that DRAM responses come back in order.
--   * Backpressure on memory responses currently propagates to
--     DRAM responses, which could cause blocking on the DRAM bus.
makeCoalescingUnit :: Bits t_id =>
     -- | Inputs: responses from DRAM
     Stream (DRAMResp DRAMReqId)
     -- | Outputs: MemUnit per lane and a stream of DRAM requests
  -> Module ([MemUnit t_id], Stream (DRAMReq DRAMReqId))
makeCoalescingUnit dramResps = do
  -- Assumptions
  staticAssert (SIMTLanes == DRAMBeatHalfs)
    ("Coalescing Unit: number of SIMT lanes must equal " ++
     "number of half-words in DRAM beat")

  -- Input memory request queues
  memReqQueues :: [Queue (MemReq t_id)] <-
    replicateM SIMTLanes (makeShiftQueue 1)

  -- Trigger signals for each pipeline stage
  go1 :: Reg (Bit 1) <- makeDReg false
  go2 :: Reg (Bit 1) <- makeDReg false
  go3 :: Reg (Bit 1) <- makeDReg false
  go4 :: Reg (Bit 1) <- makeDReg false
  go5 :: Reg (Bit 1) <- makeReg false

  -- Requests for each pipeline stage
  memReqs1 :: [Reg (MemReq t_id)] <- replicateM SIMTLanes (makeReg dontCare)
  memReqs2 :: [Reg (MemReq t_id)] <- replicateM SIMTLanes (makeReg dontCare)
  memReqs3 :: [Reg (MemReq t_id)] <- replicateM SIMTLanes (makeReg dontCare)
  memReqs4 :: [Reg (MemReq t_id)] <- replicateM SIMTLanes (makeReg dontCare)
  memReqs5 :: [Reg (MemReq t_id)] <- replicateM SIMTLanes (makeReg dontCare)

  -- Pending request mask for each pipeline stage
  pending1 :: Reg (Bit SIMTLanes) <- makeReg dontCare
  pending2 :: Reg (Bit SIMTLanes) <- makeReg dontCare
  pending3 :: Reg (Bit SIMTLanes) <- makeReg dontCare
  pending4 :: Reg (Bit SIMTLanes) <- makeReg dontCare

  -- Leader requests for each pipeline stage
  leaderReq3 :: Reg (MemReq t_id) <- makeReg dontCare
  leaderReq4 :: Reg (MemReq t_id) <- makeReg dontCare
  leaderReq5 :: Reg (MemReq t_id) <- makeReg dontCare

  -- Bit vector identifying the chosen leader
  leader2 :: Reg (Bit SIMTLanes) <- makeReg 0
  leader3 :: Reg (Bit SIMTLanes) <- makeReg 0
  leader4 :: Reg (Bit SIMTLanes) <- makeReg 0

  -- DRAM request queue
  dramReqQueue :: Queue (DRAMReq DRAMReqId) <- makePipelineQueue 1

  -- Inflight requests
  inflightQueue :: Queue (CoalescingInfo t_id) <-
    makeSizedQueue DRAMLogMaxInFlight

  -- Response queues
  -- There's a lot of logic feeding these queues, so let's use a
  -- multi-level shift queue
  respQueues :: [Queue (MemResp t_id)] <-
    replicateM SIMTLanes (makeShiftQueue 2)

  -- Stage 0: consume requests and feed pipeline
  -- ===========================================

  -- Pipeline feedback trigger from stage 3
  feedbackWire :: Wire (Bit 1) <- makeWire false

  -- Pipeline stall wire
  stallWire :: Wire (Bit 1) <- makeWire false

  always do
    -- Invariant: feedback and stall never occur together)
    dynamicAssert (inv (feedbackWire.val .&. stallWire.val))
      "Coalescing Unit: feedback and stall both high"

    -- Inject requests from input queues when no stall/feedback in progress
    when (stallWire.val.inv .&. feedbackWire.val.inv) do
      -- Consume requests and inject into pipeline
      forM_ (zip memReqQueues memReqs1) \(q, r) -> do
        when (q.canDeq) do
          q.deq
        r <== q.first
      -- Initialise pending mask
      pending1 <== fromBitList
        [ q.canDeq .&. (q.first.memReqOp .!=. memNullOp)
        | q <- memReqQueues ]
      -- Trigger pipeline
      go1 <== orList [q.canDeq | q <- memReqQueues]

    -- Preserve go signals on stall
    when (stallWire.val) do
      go1 <== go1.val
      go2 <== go2.val
      go3 <== go3.val
      go4 <== go4.val

  -- Stage 1: Pick a leader
  -- ======================

  always do
    when (go1.val .&. stallWire.val.inv) do
      -- Select first pending request as leader
      leader2 <== pending1.val .&. (pending1.val.inv + 1)
      -- Trigger stage 2
      go2 <== true
      zipWithM_ (<==) memReqs2 (map val memReqs1)
      pending2 <== pending1.val

  -- Stage 2: Select leader's request
  -- ================================

  always do
    when (go2.val .&. stallWire.val.inv) do
      -- There must exist at least one possible leader
      dynamicAssert (leader2.val .!=. 0)
        "Coalescing Unit (Stage 2): no leader found"
      -- Mux to select leader's request
      leaderReq3 <== select (zip (leader2.val.toBitList)
                                 (map val memReqs2))
      -- Trigger stage 3
      go3 <== true
      zipWithM_ (<==) memReqs3 (map val memReqs2)
      pending3 <== pending2.val
      leader3 <== leader2.val

  -- Stage 3: Evaluate coalescing strategies
  -- =======================================

  -- Outcome of stage 3
  sameBlockMode4 :: Reg (Bit 2) <- makeReg dontCare
  sameBlockMask4 :: Reg (Bit SIMTLanes) <- makeReg dontCare
  sameAddrMask4  :: Reg (Bit SIMTLanes) <- makeReg dontCare

  always do
    -- Which requests can be satisfied by SameBlock strategy?
    -- ------------------------------------------------------

    -- There are three ways to satisfy the SameBlock Strategy: either
    -- the requests access a contiguous array of bytes (ByteMode=0),
    -- half words (HalfMode=1), or words (WordMode=2).  In ByteMode,
    -- the access width of each request must be a byte; in HalfMode,
    -- it must be a half word; in WordMode, it can be anything
    -- (as long as it is consistent).  This feature of WordMode
    -- allows efficient sub-word stack access, where stacks are
    -- interleaved at the word level.
    let sameBlockMatch req (laneId :: Bit SIMTLogLanes) =
            [ sameOpAndBlock .&. byteMatch
            , sameOpAndBlock .&. halfMatch
            , sameOpAndBlock .&. wordMatch ]
          where
            a1 = req.memReqAddr
            a2 = leaderReq3.val.memReqAddr
            aw1 = req.memReqAccessWidth
            aw2 = leaderReq3.val.memReqAccessWidth
            sameOpAndBlock =
                  (req.memReqOp .==. leaderReq3.val.memReqOp)
              .&. (slice @31 @(SIMTLogLanes+2) a1 .==.
                     slice @31 @(SIMTLogLanes+2) a2)
            byteMatch = aw1.isByteAccess .&. aw2.isByteAccess
                    .&. (slice @(SIMTLogLanes-1) @0 a1 .==. laneId)
                    .&. (slice @(SIMTLogLanes+1) @SIMTLogLanes a1 .==.
                           slice @(SIMTLogLanes+1) @SIMTLogLanes a2)
            halfMatch = aw1.isHalfAccess .&. aw2.isHalfAccess
                    .&. (slice @SIMTLogLanes @1 a1 .==. laneId)
                    .&. (at @(SIMTLogLanes+1) a1 .==. at @(SIMTLogLanes+1) a2)
            wordMatch = (aw1 .==. aw2)
                    .&. (slice @1 @0 a1 .==. slice @1 @0 a2)
                    .&. (slice @(SIMTLogLanes+1) @2 a1 .==. laneId)

    -- Which requests satisfy each SameBlock mode?
    let sameBlockMasks :: [Bit SIMTLanes] =
          map fromBitList $ transpose
            [ sameBlockMatch r (fromInteger i)
            | (r, i) <- zip (map val memReqs3) [0..] ]

    -- Take into account which requests are valid
    let [byteModeMask, halfModeMask, wordModeMask] =
          map (pending3.val .&.) sameBlockMasks

    -- Which requests can be satisfied by SameAddress strategy?
    -- --------------------------------------------------------

    -- Requests satisfied by SameAddress strategy
    let sameAddrMaskVal :: Bit SIMTLanes = fromBitList
          [ p .&. (r.memReqOp .==. leaderReq3.val.memReqOp)
              .&. (r.memReqAddr .==. leaderReq3.val.memReqAddr)
              .&. (r.memReqAccessWidth .==. leaderReq3.val.memReqAccessWidth)
          | (p, r) <- zip (pending3.val.toBitList) (map val memReqs3) ]

    -- State update
    when (go3.val .&. stallWire.val.inv) do
      -- SameAddress strategy should at least allow the leader to progress
      dynamicAssert (sameAddrMaskVal .!=. 0)
        "Coalescing Unit: SameAddr strategy does not make progress!"
      -- Requests satisifed by SameAddress strategy
      sameAddrMask4 <== sameAddrMaskVal
      -- For SameBlock strategy, choose WordMode if it satisfies leader
      -- and at least one other request
      let useWordMode = (wordModeMask .&. leader3.val .!=. 0) .&.
                          (wordModeMask .&. leader3.val.inv .!=. 0)
      if useWordMode
        then do
          sameBlockMode4 <== 2
          sameBlockMask4 <== wordModeMask
        else do
          -- Otherwise, use access width to determine mode
          if leaderReq3.val.memReqAccessWidth.isHalfAccess
            then do
              sameBlockMode4 <== 1
              sameBlockMask4 <== halfModeMask
            else do
              sameBlockMode4 <== 0
              sameBlockMask4 <== byteModeMask
      -- Trigger stage 4
      go4 <== true
      zipWithM_ (<==) memReqs4 (map val memReqs3)
      pending4 <== pending3.val
      leader4 <== leader3.val
      leaderReq4 <== leaderReq3.val

  -- Stage 4: Choose coalescing strategy
  -- ===================================

  -- Choice of strategy
  coalSameBlockStrategy :: Reg (Bit 1) <- makeReg dontCare

  -- Mode for SameBlock strategy
  coalSameBlockMode :: Reg (Bit 2) <- makeReg dontCare

  -- Which lanes are participating in the strategy
  coalMask :: Reg (Bit SIMTLanes) <- makeReg dontCare

  always do
    -- Use SameBlock strategy if it satisfies leader's request and at
    -- least one other request.  Otherwise use SameAddr strategy,
    -- which will always satisfy at least one request.
    let useSameBlock =
          ((sameBlockMask4.val .&. leader3.val) .==. leader3.val) .&.
            ((sameBlockMask4.val .&. leader3.val.inv) .!=. 0)
    -- Requests participating in strategy
    let mask = useSameBlock ? (sameBlockMask4.val, sameAddrMask4.val)
    -- Try to trigger next stage
    when (go4.val) do
      -- Check if stage 5 is currently busy
      if go5.val
        then do
          -- If so, stall pipeline
          stallWire <== true
        else do
          -- Otherwise, setup and trigger next stage
          go5 <== true
          coalSameBlockStrategy <== useSameBlock
          coalSameBlockMode <== sameBlockMode4.val
          coalMask <== mask
          -- Align data field of leader request
          leaderReq5 <==
            (leaderReq4.val) {
              memReqData =
                writeAlign (leaderReq4.val.memReqAccessWidth)
                           (leaderReq4.val.memReqData)
            }
          -- In WordMode, align data field of each request
          forM_ (zip memReqs4 memReqs5) \(r4, r5) -> do
            if sameBlockMode4.val .==. 2
              then do
                r5 <== (r4.val) {
                  memReqData = writeAlign (r4.val.memReqAccessWidth)
                                          (r4.val.memReqData) }
              else do
                r5 <== r4.val
          -- Determine any remaining pending requests
          let remaining = pending4.val .&. inv mask
          -- If there are any, feed them back
          when (remaining .!=. 0) do
            go1 <== true
            feedbackWire <== true
            zipWithM_ (<==) memReqs1 (map val memReqs4)
            pending1 <== remaining

  -- Stage 5: Issue DRAM requests
  -- ============================

  -- Count register for burst store
  storeCount :: Reg DRAMBurst <- makeReg 0

  always do
    -- Shorthands for chosen strategy
    let useSameBlock = coalSameBlockStrategy.val
    let sameBlockMode = coalSameBlockMode.val
    let mask = coalMask.val
    -- Determine burst length and address mask (to align the burst)
    let (burstLen, addrMask) :: (DRAMBurst, Bit 1) =
          if useSameBlock
            then
              select [
                sameBlockMode.isByteAccess --> (1, 0b0)
              , sameBlockMode.isHalfAccess --> (1, 0b0)
              , sameBlockMode.isWordAccess --> (2, 0b1)
              ]
            else (1, 0b0)
    -- The DRAM address is derived from the top bits of the memory address
    let dramAddr = slice @31 @DRAMBeatLogBytes (leaderReq5.val.memReqAddr)
    -- DRAM data field for SameBlock strategy
    let sameBlockData8 :: V.Vec DRAMBeatBytes (Bit 8) =
          V.fromList $ concat $ replicate 2
            [r.val.memReqData.truncate | r <- memReqs5]
    let sameBlockData16 :: V.Vec DRAMBeatHalfs (Bit 16) =
          V.fromList [r.val.memReqData.truncate | r <- memReqs5]
    let sameBlockData32 :: V.Vec DRAMBeatWords (Bit 32) =
          V.fromList $ selectHalf (storeCount.val.truncate)
            [r.val.memReqData | r <- memReqs5]
    let sameBlockData :: DRAMBeat =
          [pack sameBlockData8,
             pack sameBlockData16,
               pack sameBlockData32] ! sameBlockMode
    -- DRAM data field for SameAddress strategy
    let sameAddrDataVec :: V.Vec DRAMBeatWords (Bit 32) =
          V.replicate (leaderReq5.val.memReqData)
    let sameAddrData :: DRAMBeat = pack sameAddrDataVec
    -- DRAM byte enable field for SameBlock strategy
    let useUpper = at @(DRAMBeatLogBytes-1) (leaderReq5.val.memReqAddr)
    let sameBlockBE8 :: Bit DRAMBeatBytes =
          fromBitList $
<<<<<<< HEAD
            [en .&. aw.isByteAccess .&. inv useUpper | en <- mask.toBitList] ++
            [en .&. aw.isByteAccess .&. useUpper | en <- mask.toBitList]
=======
            [en .&. inv useUpper | en <- mask.toBitList] ++
            [en .&. useUpper | en <- mask.toBitList]
>>>>>>> 4fb3cb5e
    let sameBlockBE16 :: Bit DRAMBeatBytes =
          fromBitList $ concatMap (replicate 2) (mask.toBitList)
    let sameBlockBE32 :: Bit DRAMBeatBytes =
          fromBitList $ concatMap toBitList $
            selectHalf (storeCount.val.truncate)
              [ rep en .&.
                  genByteEnable
                    (r.val.memReqAccessWidth)
                    (r.val.memReqAddr)
              | (en, r) <- zip (mask.toBitList) memReqs5 ]
    let sameBlockBE = [sameBlockBE8, sameBlockBE16, sameBlockBE32] !
           sameBlockMode
    -- DRAM byte enable field for SameAddress strategy
    let leaderBE = genByteEnable (leaderReq5.val.memReqAccessWidth)
                    (leaderReq5.val.memReqAddr)
    let subWord = slice @DRAMBeatLogBytes @2 (leaderReq5.val.memReqAddr)
    let sameAddrBEVec :: V.Vec DRAMBeatWords (Bit 4) = 
          V.fromList [ subWord .==. fromInteger i ? (leaderBE, 0)
                     | i <- [0..DRAMBeatWords-1] ]
    let sameAddrBE :: Bit DRAMBeatBytes = pack sameAddrBEVec
    -- Formulate DRAM request
    let dramReq =
          DRAMReq {
            dramReqId = ()
          , dramReqIsStore = leaderReq5.val.memReqOp .==. memStoreOp
          , dramReqAddr = dramAddr.truncate .&. addrMask.zeroExtend.inv
          , dramReqData = useSameBlock ? (sameBlockData, sameAddrData)
          , dramReqByteEn = useSameBlock ? (sameBlockBE, sameAddrBE)
          , dramReqBurst = burstLen
          }
    -- Try to issue DRAM request
    when (go5.val) do
      -- Check that we can make a DRAM request
      when (inflightQueue.notFull .&. dramReqQueue.notFull) do
        -- Issue DRAM request
        enq dramReqQueue dramReq
        -- Info needed to process response
        let info =
              CoalescingInfo {
                coalInfoUseSameBlock = useSameBlock
              , coalInfoMask = mask
              , coalInfoReqIds = V.fromList [r.val.memReqId | r <- memReqs5]
              , coalInfoSameBlockMode = sameBlockMode
              , coalInfoIsUnsigned = leaderReq5.val.memReqIsUnsigned
              , coalInfoAccessWidth = leaderReq5.val.memReqAccessWidth
              , coalInfoAddr = leaderReq5.val.memReqAddr.truncate
              , coalInfoBurstLen = burstLen - 1
              }
        -- Handle load: insert info into inflight queue
        when (leaderReq5.val.memReqOp .==. memLoadOp) do
          enq inflightQueue info
          go5 <== false
        -- Handle store: increment burst count
        when (leaderReq5.val.memReqOp .==. memStoreOp) do
          let newStoreCount = storeCount.val + 1
          if newStoreCount .==. burstLen
            then do
              storeCount <== 0
<<<<<<< HEAD
              go4 <== false
=======
              go5 <== false
>>>>>>> 4fb3cb5e
            else do
              storeCount <== newStoreCount

  -- Stage 6: Handle DRAM responses
  -- ==============================

  -- Count register for burst load
  loadCount :: Reg DRAMBurst <- makeReg 0

  always do
    -- Fields needed for response
    let resp = dramResps.peek
    let info = inflightQueue.first
    -- Shorthands for chosen strategy
    let useSameBlock = info.coalInfoUseSameBlock
    let mask = info.coalInfoMask
    -- Shorthand for access info
    let sameBlockMode = info.coalInfoSameBlockMode
    let isUnsigned = info.coalInfoIsUnsigned
    -- Which lanes may deliver a response under SameBlock strategy?
    let deliverSameBlock =
          [ loadCount.val .==. 
              select [
                sameBlockMode.isByteAccess --> 0
              , sameBlockMode.isHalfAccess --> 0
              , sameBlockMode.isWordAccess -->
                  fromInteger (i `div` DRAMBeatWords)
              ]
          | i <- [0..SIMTLanes-1] ]
    -- Which lanes may deliver a response under any strategy?
    let deliverAny = map (useSameBlock .<=.) deliverSameBlock
    -- Consider only those lanes participating in the strategy
    let activeAny = zipWith (.&.) deliverAny (toBitList mask)
    -- Are needed response queues ready?
    let respQueuesReady =
          andList [ active .<=. q.notFull
                  | (active, q) <- zip activeAny respQueues
                  ]
    -- Determine items of data response
    let beatBytes :: V.Vec DRAMBeatBytes (Bit 8) = unpack (resp.dramRespData)
    let beatHalfs :: V.Vec DRAMBeatHalfs (Bit 16) = unpack (resp.dramRespData)
    let beatWordsRaw :: V.Vec DRAMBeatWords (Bit 32) =
          unpack (resp.dramRespData)
    let beatWords :: V.Vec DRAMBeatWords (Bit 32) = V.fromList
          [ loadMux w
              (info.coalInfoAddr.truncate)
              (info.coalInfoAccessWidth)
              (info.coalInfoIsUnsigned)
          | w <- V.toList beatWordsRaw ]
    -- Response data for SameAddress strategy
    let sameAddrWordIndex :: Bit (DRAMBeatLogBytes-2) =
          info.coalInfoAddr.upper
    let sameAddrData = beatWords ! sameAddrWordIndex
    -- Response data for SameBlock strategy
    let sameBlockBytes :: V.Vec SIMTLanes (Bit 32) =
          V.fromList $
            map (\x -> isUnsigned ? (zeroExtend x, signExtend x)) $
              selectHalf (at @(DRAMBeatLogBytes-1) (info.coalInfoAddr)) $
                V.toList beatBytes
    let sameBlockHalfs :: V.Vec SIMTLanes (Bit 32) =
          V.map (\x -> isUnsigned ? (zeroExtend x, signExtend x)) beatHalfs
    let sameBlockData :: V.Vec SIMTLanes (Bit 32) =
          [ sameBlockBytes
          , sameBlockHalfs
          , beatWords `V.append` beatWords
          ] ! sameBlockMode
    -- Condition for consuming DRAM response
    let consumeResp = dramResps.canPeek .&.
                      inflightQueue.canDeq .&.
                      respQueuesReady
    -- Consume DRAM response
    when consumeResp do
      dramResps.consume
      if loadCount.val .==. info.coalInfoBurstLen
        then do
          inflightQueue.deq
          loadCount <== 0
        else do
          loadCount <== loadCount.val + 1

      -- Response info for each SIMT lane
      let respInfo = zip4 respQueues activeAny
                          (V.toList (info.coalInfoReqIds))
                          (V.toList sameBlockData)

      -- For each SIMT lane
      forM_ respInfo \(respQueue, active, id, d) -> do
        when active do
          let respData = useSameBlock ? (d, sameAddrData)
          enq respQueue (MemResp id respData)

  -- Memory interfaces
  let memUnits =
        [ MemUnit {
            memReqs = toSink reqQueue
          , memResps = toStream respQueue
          }
        | (reqQueue, respQueue) <- zip memReqQueues respQueues
        ]

  return (memUnits, toStream dramReqQueue)<|MERGE_RESOLUTION|>--- conflicted
+++ resolved
@@ -398,13 +398,8 @@
     let useUpper = at @(DRAMBeatLogBytes-1) (leaderReq5.val.memReqAddr)
     let sameBlockBE8 :: Bit DRAMBeatBytes =
           fromBitList $
-<<<<<<< HEAD
-            [en .&. aw.isByteAccess .&. inv useUpper | en <- mask.toBitList] ++
-            [en .&. aw.isByteAccess .&. useUpper | en <- mask.toBitList]
-=======
             [en .&. inv useUpper | en <- mask.toBitList] ++
             [en .&. useUpper | en <- mask.toBitList]
->>>>>>> 4fb3cb5e
     let sameBlockBE16 :: Bit DRAMBeatBytes =
           fromBitList $ concatMap (replicate 2) (mask.toBitList)
     let sameBlockBE32 :: Bit DRAMBeatBytes =
@@ -463,11 +458,7 @@
           if newStoreCount .==. burstLen
             then do
               storeCount <== 0
-<<<<<<< HEAD
-              go4 <== false
-=======
               go5 <== false
->>>>>>> 4fb3cb5e
             else do
               storeCount <== newStoreCount
 
